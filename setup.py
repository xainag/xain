--- conflicted
+++ resolved
@@ -159,14 +159,9 @@
         "console_scripts": [
             "train_remote=benchmarks.train_remote:main",
             "pull_results=xain.ops.__main__:download",
-<<<<<<< HEAD
-            "train_remote=xain.benchmark.__main__:main",
-            "aggregate=xain.benchmark.aggregation.__main__:app_run_aggregate",
+            "aggregate=benchmarks.aggregate:main",
             "start_coordinator=xain.network.coordinator:main",
             "start_participant=xain.network.participant:main",
-=======
-            "aggregate=benchmarks.aggregate:main",
->>>>>>> 3d33c758
         ]
     },
 )