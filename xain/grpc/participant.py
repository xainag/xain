<<<<<<< HEAD
import os
=======
"""Module implementing the networked Participant using gRPC.
"""
>>>>>>> 3585a6ad
import threading
import time
from enum import Enum, auto
from typing import Tuple

import grpc
from numproto import ndarray_to_proto, proto_to_ndarray

from xain.grpc import coordinator_pb2, coordinator_pb2_grpc
from xain.logger import get_logger
from xain.types import History, Metrics, Theta

RETRY_TIMEOUT = 5
HEARTBEAT_TIME = 10

logger = get_logger(__name__, level=os.environ.get("XAIN_LOGLEVEL", "INFO"))


<<<<<<< HEAD
def heartbeat(channel, terminate_event):
    stub = coordinator_pb2_grpc.CoordinatorStub(channel)
    while not terminate_event.is_set():
        reply = stub.Heartbeat(coordinator_pb2.HeartbeatRequest())
        logger.info("Participant received: %s", type(reply))
        time.sleep(HEARTBEAT_TIME)
=======
class ParState(Enum):
    """Enumeration of Participant states.
    """

    WAITING_FOR_SELECTION = auto()
    TRAINING = auto()
    POST_TRAINING = auto()
    DONE = auto()
>>>>>>> 3585a6ad


def rendezvous(channel):
    """Starts a rendezvous exchange with Coordinator.

    Args:
        channel: gRPC channel to Coordinator.
    """
    stub = coordinator_pb2_grpc.CoordinatorStub(channel)

    response = coordinator_pb2.RendezvousResponse.LATER

    while response == coordinator_pb2.RendezvousResponse.LATER:
        reply = stub.Rendezvous(coordinator_pb2.RendezvousRequest())
        if reply.response == coordinator_pb2.RendezvousResponse.ACCEPT:
            logger.info("Participant received: ACCEPT")
        elif reply.response == coordinator_pb2.RendezvousResponse.LATER:
            logger.info("Participant received: LATER. Retrying in %s", RETRY_TIMEOUT)
            time.sleep(RETRY_TIMEOUT)

        response = reply.response


def start_training(channel) -> Tuple[Theta, int, int]:
    """Starts a training initiation exchange with Coordinator. Returns the decoded
    contents of the response from Coordinator.

    Args:
        channel: gRPC channel to Coordinator.

    Returns:
        obj:`Theta`: Global model to train on.
        obj:`int`: Number of epochs.
        obj:`int`: Epoch base.
    """
    stub = coordinator_pb2_grpc.CoordinatorStub(channel)
    req = coordinator_pb2.StartTrainingRequest()
    # send request to start training
    reply = stub.StartTraining(req)
    logger.info("Participant received: %s", type(reply))
    theta, epochs, epoch_base = reply.theta, reply.epochs, reply.epoch_base
    return [proto_to_ndarray(pnda) for pnda in theta], epochs, epoch_base


def end_training(
    channel, theta_n: Tuple[Theta, int], history: History, metrics: Metrics
):
    """Starts a training completion exchange with Coordinator, sending a locally
    trained model and metadata.

    Args:
        channel: gRPC channel to Coordinator.
        theta_n (obj:`Tuple[Theta, int]`): Locally trained model.
        history (obj:`History`): History metadata.
        Metrics (obj:`Metrics`): Metrics metadata.
    """
    stub = coordinator_pb2_grpc.CoordinatorStub(channel)
    # build request starting with theta update
    theta, num = theta_n
    theta_n_proto = coordinator_pb2.EndTrainingRequest.ThetaUpdate(
        theta_prime=[ndarray_to_proto(nda) for nda in theta], num_examples=num
    )
    # history data
    h = {
        k: coordinator_pb2.EndTrainingRequest.HistoryValue(values=v)
        for k, v in history.items()
    }
    # metrics
    cid, vbc = metrics
    m = coordinator_pb2.EndTrainingRequest.Metrics(cid=cid, vol_by_class=vbc)
    # assemble req
    req = coordinator_pb2.EndTrainingRequest(
        theta_update=theta_n_proto, history=h, metrics=m
    )
    # send request to end training
    reply = stub.EndTraining(req)
    logger.info("Participant received: %s", type(reply))


def training_round(channel, participant):
    """Initiates training round exchange with Coordinator.

    Begins with `start_training`. Then performs local training computation using
    `participant`. Finally, completes with `end_training`.

    Args:
        channel: gRPC channel to Coordinator.
        participant (obj:`Participant`): Local Participant.
    """
    theta, epochs, base = start_training(channel)
    # training:
    theta_n, his, _dict = participant.train_round(theta, epochs, base)
    # NOTE _dict is the opt_config - ignore for now
    met = participant.metrics()
    end_training(channel, theta_n, his, met)


class StateRecord:
    """Thread-safe record of Participant state and round number.
    """

    # pylint: disable=W0622
    def __init__(self, state=ParState.WAITING_FOR_SELECTION, round=0):
        self.cv = threading.Condition()
        self.round = round
        self.state = state

    def lookup(self):
        """Looks up the state and round number.

        Returns:
            :obj:`Tuple[ParState, int]`: State and round number
        """
        with self.cv:
            return self.state, self.round

    def update(self, state):
        """Updates state.

        Args:
            state (:obj:`ParState`): State to update to.
        """
        with self.cv:
            self.state = state
            self.cv.notify()

    def wait_until_selected_or_done(self):
        """Waits until Participant is in the state of having been selected for training
        (or is completely done).

        Returns:
            :obj:`ParState`: New state Participant is in.
        """
        with self.cv:
            self.cv.wait_for(lambda: self.state in {ParState.TRAINING, ParState.DONE})
            # which one was it?
            return self.state

    def wait_until_next_round(self):
        """Waits until Participant is in a state indicating the start of the next round
        of training.

        Returns:
            :obj:`ParState`: New state Participant is in.
        """
        with self.cv:
            self.cv.wait_for(
                lambda: self.state
                in {ParState.TRAINING, ParState.WAITING_FOR_SELECTION, ParState.DONE}
            )
            # which one was it?
            return self.state


def transit(st, beat_reply):
    """Participant state transition function on a heartbeat response. Updates the
    state record `st`.

    Args:
        st (obj:`StateRecord`): Participant state record to update.
        beat_reply (obj:`coordinator_pb2.HeartbeatReply`): Heartbeat from Coordinator.
    """
    msg, r = beat_reply.state, beat_reply.round
    with st.cv:
        if st.state == ParState.WAITING_FOR_SELECTION:
            if msg == coordinator_pb2.State.ROUND:
                st.state = ParState.TRAINING
                st.round = r
                st.cv.notify()
            elif msg == coordinator_pb2.State.FINISHED:
                st.state = ParState.DONE
                st.cv.notify()
        elif st.state == ParState.POST_TRAINING:
            if msg == coordinator_pb2.State.STANDBY:
                # not selected
                st.state = ParState.WAITING_FOR_SELECTION
                # prob ok to keep st.round as it is
                st.cv.notify()
            elif msg == coordinator_pb2.State.ROUND and r == st.round + 1:
                st.state = ParState.TRAINING
                st.round = r
                st.cv.notify()
            elif msg == coordinator_pb2.State.FINISHED:
                st.state = ParState.DONE
                st.cv.notify()


def message_loop(chan, st, terminate):
    """Periodically sends (and handles) heartbeat messages in a loop.

    Args:
        chan: gRPC channel to Coordinator.
        st (obj:`StateRecord`): Participant state record.
        terminate (obj:`threading.Event`): Event to terminate message loop.
    """
    coord = coordinator_pb2_grpc.CoordinatorStub(chan)
    while not terminate.is_set():
        req = coordinator_pb2.HeartbeatRequest()
        reply = coord.Heartbeat(req)
        transit(st, reply)
        time.sleep(HEARTBEAT_TIME)


def go(part):
    """Top-level function for the Participant state machine.

    After rendezvous and heartbeat initiation, the Participant is
    WAITING_FOR_SELECTION. When selected, it moves to TRAINING followed by
    POST_TRAINING. If selected again for the next round, it moves back to
    TRAINING, otherwise it is back to WAITING_FOR_SELECTION.

    Args:
        part (obj:`Participant`): Participant object for training computation.
    """
    # use insecure channel for now
    with grpc.insecure_channel("localhost:50051") as chan:  # thread-safe
        rendezvous(chan)

        st = StateRecord()
        terminate = threading.Event()
        ml = threading.Thread(target=message_loop, args=(chan, st, terminate))
        ml.start()

        # in WAITING_FOR_SELECTION state
        begin_selection_wait(st, chan, part)

        # possibly several training rounds later...
        # in DONE state
        terminate.set()
        ml.join()


def begin_selection_wait(st, chan, part):
    """Perform actions in Participant state WAITING_FOR_SELECTION.

    Args:
        st (obj:`StateRecord`): Participant state record.
        chan: gRPC channel to Coordinator.
        part (obj:`Participant`): Participant object for training computation.
    """
    ps = st.wait_until_selected_or_done()
    if ps == ParState.TRAINING:
        # selected
        begin_training(st, chan, part)
    elif ps == ParState.DONE:
        pass


def begin_training(st, chan, part):
    """Perform actions in Participant state TRAINING and POST_TRAINING.

    Args:
        st (obj:`StateRecord`): Participant state record.
        chan: gRPC channel to Coordinator.
        part (obj:`Participant`): Participant object for training computation.
    """
    # perform the training procedures
    training_round(chan, part)
    # move to POST_TRAINING state
    st.update(ParState.POST_TRAINING)
    ps = st.wait_until_next_round()
    if ps == ParState.TRAINING:
        # selected again
        begin_training(st, chan, part)
    elif ps == ParState.WAITING_FOR_SELECTION:
        # not this time
        begin_selection_wait(st, chan, part)
    elif ps == ParState.DONE:
        # that was the last round
        pass<|MERGE_RESOLUTION|>--- conflicted
+++ resolved
@@ -1,9 +1,6 @@
-<<<<<<< HEAD
-import os
-=======
 """Module implementing the networked Participant using gRPC.
 """
->>>>>>> 3585a6ad
+import os
 import threading
 import time
 from enum import Enum, auto
@@ -11,7 +8,6 @@
 
 import grpc
 from numproto import ndarray_to_proto, proto_to_ndarray
-
 from xain.grpc import coordinator_pb2, coordinator_pb2_grpc
 from xain.logger import get_logger
 from xain.types import History, Metrics, Theta
@@ -22,14 +18,6 @@
 logger = get_logger(__name__, level=os.environ.get("XAIN_LOGLEVEL", "INFO"))
 
 
-<<<<<<< HEAD
-def heartbeat(channel, terminate_event):
-    stub = coordinator_pb2_grpc.CoordinatorStub(channel)
-    while not terminate_event.is_set():
-        reply = stub.Heartbeat(coordinator_pb2.HeartbeatRequest())
-        logger.info("Participant received: %s", type(reply))
-        time.sleep(HEARTBEAT_TIME)
-=======
 class ParState(Enum):
     """Enumeration of Participant states.
     """
@@ -38,7 +26,6 @@
     TRAINING = auto()
     POST_TRAINING = auto()
     DONE = auto()
->>>>>>> 3585a6ad
 
 
 def rendezvous(channel):
