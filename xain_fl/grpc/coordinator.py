"""Module implementing the networked coordinator using gRPC.

This module implements the Coordinator state machine, the Coordinator gRPC
service and helper class to keep state about the Participants.
"""
import threading
import time
from concurrent import futures
from threading import Lock
from typing import Dict, List, Optional, Tuple

import grpc
from google.protobuf.internal.python_message import GeneratedProtocolMessageType
from numproto import ndarray_to_proto, proto_to_ndarray
from numpy import ndarray

from xain_fl.fl.coordinator.aggregate import Aggregator, FederatedAveragingAgg
from xain_fl.grpc import coordinator_pb2, coordinator_pb2_grpc
from xain_fl.logger import get_logger

logger = get_logger(__name__)


_ONE_DAY_IN_SECONDS: int = 60 * 60 * 24
HEARTBEAT_TIME: int = 10
HEARTBEAT_TIMEOUT: int = 5


class DuplicatedUpdateError(Exception):
    """Exception raised when the same participant tries to submit multiple
    updates to the :class:`~.Coordinator` in the same :class:`~.Round`
    """


class UnknownParticipantError(Exception):
    """Exception raised when a participant that is unknown to the
    :class:`~.Coordinator` makes a request.

    Typically this means that a participant tries to make a request before it
    has successfully rendezvous with the :class:`~.Coordinator`.
    """


class InvalidRequestError(Exception):
    """Exception raised when the Coordinator receives and invalid request from a participant.

    This can happen if the participant sends a request that is not allowed in a
    give Coordinator state. For instance the Coordinator will only accept
    StartTraining requests during a ROUND.
    """


class ParticipantContext:
    """Class to store state about each participant. Currently it only stores the `participant_id`
    and the time when the next heartbeat_expires.

    In the future we may store more information like in what state a participant is in e.g.
    IDLE, RUNNING, ...

    Args:
        participant_id (:obj:`str`): The id of the participant. Typically a
            host:port or public key when using SSL.
    """

    def __init__(self, participant_id: str) -> None:
        self.participant_id: str = participant_id
        self.heartbeat_expires: float = time.time() + HEARTBEAT_TIME + HEARTBEAT_TIMEOUT


class Participants:
    """This class provides some useful methods to handle all the participants
    connected to a coordinator in a thread safe manner by protecting access to
    the participants list with a lock.
    """

    def __init__(self) -> None:
        self.participants: Dict[str, ParticipantContext] = {}
        self._lock: Lock = threading.Lock()

    def add(self, participant_id: str) -> None:
        """Adds a new participant to the list of participants.

        Args:
            participant_id (:obj:`str`): The id of the participant to add.
        """

        with self._lock:
            self.participants[participant_id] = ParticipantContext(participant_id)

    def remove(self, participant_id: str) -> None:
        """Removes a participant from the list of participants.

        This will be typically used after a participant is disconnected from the coordinator.

        Args:
            participant_id (:obj:`str`): The id of the participant to remove.
        """

        with self._lock:
            if participant_id in self.participants:
                del self.participants[participant_id]

    def next_expiration(self) -> float:
        """Helper method to check what is the next heartbeat to expire.

        Currently being used by the `heartbeat_monitor` to check how long it should sleep until
        the next check.

        Returns:
            :obj:`float`: The next heartbeat to expire.
        """

        with self._lock:
            if self.participants:
                return min([p.heartbeat_expires for p in self.participants.values()])

        return time.time() + HEARTBEAT_TIME + HEARTBEAT_TIMEOUT

    def len(self) -> int:
        """Get the number of participants.

        Returns:
            :obj:`int`: The number of participants in the list.
        """

        with self._lock:
            return len(self.participants)

    def update_expires(self, participant_id: str) -> None:
        """Updates the heartbeat expiration time for a participant.

        This is currently called by the :class:`~.Coordinator` every time a participant sends a
        heartbeat.

        Args:
            participant_id (:obj:`str`): The id of the participant to update the expire time.
        """

        with self._lock:
            self.participants[participant_id].heartbeat_expires = (
                time.time() + HEARTBEAT_TIME + HEARTBEAT_TIMEOUT
            )


class Round:
    """Class to manage the state of a single round.

    This class contains the logic to handle all updates sent by the
    participants during a round and does some sanity checks like preventing the
    same participant to submit multiple updates during a single round.

    Args:
        required_participants (int): The minimum number of participants required to
            perform a round.
    """

    def __init__(self, required_participants: int) -> None:
        self.required_participants: int = required_participants
        self.updates: Dict[str, Dict] = {}

    def add_updates(
        self,
        participant_id: str,
        weight_update: Tuple[List[ndarray], int],
        metrics: Dict[str, List[ndarray]],
    ) -> None:
        """Valid a participant's update for the round.

        Args:
            participant_id (:obj:`str`): The id of the participant making the request.
            weight_update (:obj:`tuple` of :obj:`list` of :class:`~numpy.ndarray`):
                A tuple containing a list of updated weights.
            metrics (:obj:`dict`): A dictionary containing metrics with the name and the value
                as list of ndarrays.

        Raises:
            DuplicatedUpdateError: If the participant already submitted his update this round.
        """

        if participant_id in self.updates.keys():
            raise DuplicatedUpdateError(
                f"Participant {participant_id} already submitted the update for this round."
            )

        self.updates[participant_id] = {
            "weight_update": weight_update,
            "metrics": metrics,
        }

    def is_finished(self) -> bool:
        """Check if all the required participants submitted their updates this round.

        If all participants submitted their updates the round is considered finished.

        Returns:
            :obj:`bool`:: :obj:`True` if all participants submitted their
            updates this round. :obj:`False` otherwise.
        """
        return len(self.updates) == self.required_participants

    def get_weight_updates(self) -> List[Tuple[List[ndarray], int]]:
        """Get a list of all participants weight updates.

        This list will usually be used by the aggregation function.

        Returns:
            :obj:`list` of :obj:`tuple`: The list of weight updates from all
            participants.
        """
        return [v["weight_update"] for k, v in self.updates.items()]


class Coordinator:
    """Class implementing the main Coordinator logic. It is implemented as a
    state machine that reacts to received messages.

    The states of the Coordinator are:
        STANDBY: The coordinator is in standby mode, typically when waiting for
        participants to connect. In this mode the only messages that the
        coordinator can receive are :class:`~.coordinator_pb2.RendezvousRequest`
        and :class:`~.coordinator_pb2.HeartbeatRequest`.

        ROUND: A round is currently in progress. During a round the important
        messages the coordinator can receive are
        :class:`~.coordinator_pb2.StartTrainingRequest` and
        :class:`~.coordinator_pb2.EndTrainingRequest`.

        FINISHED: The training session has ended and participants should
        disconnect from the coordinator.

    States are exchanged during heartbeats so that both coordinators and
    participants can react to each others state change.

    The flow of the Coordinator:
        1. The coordinator is started and waits for enough participants to join. `STANDBY`.
        2. Once enough participants are connected the coordinator starts the rounds. `ROUND N`.
        3. Repeat step 2. for the given number of rounds
        4. The training session is over and the coordinator is ready to shutdown. `FINISHED`.

    Note:
        :class:`~.coordinator_pb2.RendezvousRequest` is always allowed
        regardless of which state the coordinator is on.

    Args:
        num_rounds (:obj:`int`, optional): The number of rounds of the training
            session. Defaults to 10.
        required_participants(:obj:`int`, optional): The minimum number of
            participants required to perform a round. Defaults to 10.
        aggregator: (:class:`~.Aggregator`, optional): The type of aggregation
            to perform at the end of each round. Defaults to
            :class:`~.FederatedAveragingAgg`.
        weights (:obj:`list` of :class:`~numpy.ndarray`, optional): The weights of
            the global model. Defaults to [].
        epochs (:obj:`int`, optional): Number of training iterations local to
            Participant.  Defaults to 0.
        epochs_base (:obj:`int`, optional): Global number of epochs as of last
            round. Defaults to 0.
        """

    # pylint: disable-msg=too-many-instance-attributes
    # pylint: disable-msg=dangerous-default-value
    def __init__(
        self,
        num_rounds: int = 10,
        required_participants: int = 10,
        aggregator: Optional[Aggregator] = None,
        weights: List[ndarray] = [],
        epochs: int = 0,
        epoch_base: int = 0,
    ) -> None:
        self.required_participants: int = required_participants
        self.participants: Participants = Participants()
        self.num_rounds: int = num_rounds
        self.aggregator: Aggregator = aggregator if aggregator else FederatedAveragingAgg()

        # global model
        self.weights: List[ndarray] = weights
        self.epochs: int = epochs
        self.epoch_base: int = epoch_base

        # round updates
        self.round: Round = Round(self.required_participants)

        # state variables
        self.state = coordinator_pb2.State.STANDBY
        self.current_round: int = 0

    def on_message(
        self, message: GeneratedProtocolMessageType, participant_id: str
    ) -> GeneratedProtocolMessageType:
        """Coordinator method that implements the state machine.

        Args:
            message (:class:`~.GeneratedProtocolMessageType`): A protobuf message.
            participant_id (:obj:`str`): The id of the participant making the request.

        Returns:
            :class:`~.GeneratedProtocolMessageType`: The reply to be sent back to the participant.

        Raises:
            :class:`~UnknownParticipantError`: If it receives a request from an
            unknown participant. Typically a participant that has not
            rendezvous with the :class:`~.Coordinator`.
            :class:`~InvalidRequestError`: If it receives a request that is not
            allowed in the current :class:`~.Coordinator` state.
        """
        logger.debug(
            "Received message from participant",
            message_type=type(message),
            participant_id=participant_id,
        )

        # Unless this is a RendezvousRequest the coordinator should not accept messages
        # from participants that have not been accepted
        if (
            not isinstance(message, coordinator_pb2.RendezvousRequest)
            and participant_id not in self.participants.participants.keys()
        ):
            raise UnknownParticipantError(
                f"Unknown participant {participant_id}. "
                "Please try to rendezvous with the coordinator before making a request."
            )

        # pylint: disable-msg=no-else-return
        if isinstance(message, coordinator_pb2.RendezvousRequest):
            # Handle rendezvous
            return self._handle_rendezvous(message, participant_id)

        elif isinstance(message, coordinator_pb2.HeartbeatRequest):
            # Handle heartbeat
            return self._handle_heartbeat(message, participant_id)

        elif isinstance(message, coordinator_pb2.StartTrainingRequest):
            # handle start training
            return self._handle_start_training(message, participant_id)

        elif isinstance(message, coordinator_pb2.EndTrainingRequest):
            # handle end training
            return self._handle_end_training(message, participant_id)

        else:
            raise NotImplementedError

    def remove_participant(self, participant_id: str) -> None:
        """Remove a participant from the list of accepted participants.

        This method is to be called when it is detected that a participant has
        disconnected.

        After a participant is removed if the number of remaining participants
        is less than the number of required participants the
        :class:`~.Coordinator` will transition to STANDBY state.

        Args:
            participant_id (:obj:`str`): The id of the participant to remove.
        """
        self.participants.remove(participant_id)
        logger.info("Removing participant", participant_id=participant_id)

        if self.participants.len() < self.required_participants:
            self.state = coordinator_pb2.State.STANDBY

    def _handle_rendezvous(
        self, _message: coordinator_pb2.RendezvousRequest, participant_id: str
    ) -> coordinator_pb2.RendezvousReply:
        """Handles a Rendezvous request.

        Args:
            _message (:class:`~.coordinator_pb2.RendezvousRequest`): The
                request to handle. Currently not used.
            participant_id (:obj:`str`): The id of the participant making the
                request.

        Returns:
            :class:`~.coordinator_pb2.RendezvousReply`: The reply to the participant.
        """
        if self.participants.len() < self.required_participants:
            response = coordinator_pb2.RendezvousResponse.ACCEPT
            self.participants.add(participant_id)
            logger.info(
                "Accepted participant",
                participant_id=participant_id,
                current_participants_count=self.participants.len(),
            )

            # Change the state to ROUND if we are in STANDBY and already
            # have enough participants
            if self.participants.len() == self.required_participants:
                # TODO: We may need to make this update thread safe
                self.state = coordinator_pb2.State.ROUND
                self.current_round = (
                    1 if self.current_round == 0 else self.current_round
                )
        else:
            response = coordinator_pb2.RendezvousResponse.LATER
            logger.info(
                "Reject participant",
                participant_id=participant_id,
                current_participants_count=self.participants.len(),
            )

        return coordinator_pb2.RendezvousReply(response=response)

    def _handle_heartbeat(
        self, _message: coordinator_pb2.HeartbeatRequest, participant_id: str
    ) -> coordinator_pb2.HeartbeatReply:
        """Handles a Heartbeat request.

        Args:
            _message (:class:`~.coordinator_pb2.HeartbeatRequest`): The
                request to handle. Currently not used.
            participant_id (:obj:`str`): The id of the participant making the
                request.

        Returns:
            :class:`~.coordinator_pb2.HeartbeatReply`: The reply to the participant.
        """
        self.participants.update_expires(participant_id)

        # send heartbeat reply advertising the current state
        return coordinator_pb2.HeartbeatReply(
            state=self.state, round=self.current_round
        )

    def _handle_start_training(
        self, _message: coordinator_pb2.StartTrainingRequest, participant_id: str
    ) -> coordinator_pb2.StartTrainingReply:
        """Handles a StartTraining request.

        Args:
            _message (:class:`~.coordinator_pb2.StartTrainingRequest`): The
                request to handle. Currently not used.
            participant_id (:obj:`str`): The id of the participant making the
                request.

        Returns:
            :class:`~.coordinator_pb2.StartTrainingReply`: The reply to the participant.
        """
        # The coordinator should only accept StartTraining requests it is
        # in the ROUND state.
        if self.state != coordinator_pb2.State.ROUND:
            raise InvalidRequestError(
                f"Participant {participant_id} sent a "
                "StartTrainingRequest outside of a round"
            )

        weights_proto = [ndarray_to_proto(nda) for nda in self.weights]

        return coordinator_pb2.StartTrainingReply(
            weights=weights_proto, epochs=self.epochs, epoch_base=self.epoch_base
        )

    def _handle_end_training(
        self, message: coordinator_pb2.EndTrainingRequest, participant_id: str
    ) -> coordinator_pb2.EndTrainingReply:
        """Handles a EndTraining request.

        Args:
            message (:class:`~.coordinator_pb2.EndTrainingRequest`): The request to handle.
            participant_id (:obj:`str`): The id of the participant making the request.

        Returns:
            :class:`~.coordinator_pb2.EndTrainingReply`: The reply to the participant.
        """

        # TODO: Ideally we want to know for which round the participant is
        # submitting the updates and raise an exception if it is the wrong
        # round.
        weights_proto, number_samples, metrics_proto = (
            message.weights,
            message.number_samples,
            message.metrics,
        )

        # record the request data
        weight_update: Tuple[List[ndarray], int] = (
            [proto_to_ndarray(pnda) for pnda in weights_proto],
            number_samples,
        )
        metrics: Dict[str, List[ndarray]] = {
            k: [proto_to_ndarray(v) for v in mv.metrics]
            for k, mv in metrics_proto.items()
        }
        self.round.add_updates(participant_id, weight_update, metrics)

        # The round is over. Run the aggregation
        if self.round.is_finished():
<<<<<<< HEAD
            logger.info(
                "Running aggregation for round", current_round=self.current_round
            )
            self.theta = self.aggregator.aggregate(self.round.get_theta_updates())
=======
            logger.info("Running aggregation for round %d", self.current_round)
            self.weights = self.aggregator.aggregate(self.round.get_weight_updates())
>>>>>>> e20d6d2b

            # update the round or finish the training session
            if self.current_round == self.num_rounds:
                self.state = coordinator_pb2.State.FINISHED
            else:
                self.current_round += 1

                # reinitialize the round
                self.round = Round(self.required_participants)

        return coordinator_pb2.EndTrainingReply()


class CoordinatorGrpc(coordinator_pb2_grpc.CoordinatorServicer):
    """The Coordinator gRPC service.

    The main logic for the Coordinator is decoupled from gRPC and implemented in the
    :class:`~.Coordinator` class. The gRPC message only handles client requests
    and forwards the messages to :class:`~.Coordinator`.

    Args:
        coordinator (:class:`~.Coordinator`): The Coordinator state machine.

    """

    def __init__(self, coordinator: Coordinator):
        self.coordinator: Coordinator = coordinator

    def Rendezvous(
        self, request: coordinator_pb2.RendezvousRequest, context: grpc.ServicerContext
    ) -> coordinator_pb2.RendezvousReply:
        """The Rendezvous gRPC method.

        A participant contacts the coordinator and the coordinator adds the
        participant to its list of participants. If the coordinator already has
        all the participants it tells the participant to try again later.

        Args:
            request (:class:`~.coordinator_pb2.RendezvousRequest`): The participant's request.
            context (:class:`~grpc.ServicerContext`): The context associated with the gRPC request.

        Returns:
            :class:`~.coordinator_pb2.RendezvousReply`: The reply to the
            participant's request. The reply is an enum containing either:

                ACCEPT: If the :class:`~.Coordinator` does not have enough
                        participants.
                LATER: If the :class:`~.Coordinator` already has enough
                       participants.
        """
        return self.coordinator.on_message(request, context.peer())

    def Heartbeat(
        self, request: coordinator_pb2.HeartbeatRequest, context: grpc.ServicerContext
    ) -> coordinator_pb2.HeartbeatReply:
        """The Heartbeat gRPC method.

        Participants periodically send an heartbeat so that the
        :class:`Coordinator` can detect failures.

        Args:
            request (:class:`~.coordinator_pb2.HeartbeatRequest`): The
                participant's request. The participant's request contains the
                current :class:`~.coordinator_pb2.State` and round number the
                participant is on.
            context (:class:`~grpc.ServicerContext`): The context associated
                with the gRPC request.

        Returns:
            :class:`~.coordinator_pb2.HeartbeatReply`: The reply to the
            participant's request. The reply contains both the
            :class:`~.coordinator_pb2.State` and the current round the
            coordinator is on. If a training session has not started yet the
            round number defaults to 0.
        """
        try:
            return self.coordinator.on_message(request, context.peer())
        except UnknownParticipantError as error:
            context.set_details(str(error))
            context.set_code(grpc.StatusCode.PERMISSION_DENIED)
            return coordinator_pb2.HeartbeatReply()

    def StartTraining(
        self,
        request: coordinator_pb2.StartTrainingRequest,
        context: grpc.ServicerContext,
    ) -> coordinator_pb2.StartTrainingReply:
        """The StartTraining gRPC method.

        Once a participant is notified that the :class:`~.Coordinator` is in a round
        (through the state advertised in the
        :class:`~.coordinator_pb2.HeartbeatReply`), the participant should call this
        method in order to get the global model weights in order to start the
        training for the round.

        Args:
            request (:class:`~.coordinator_pb2.StartTrainingRequest`): The participant's request.
            context (:class:`~grpc.ServicerContext`): The context associated with the gRPC request.

        Returns:
            :class:`~.coordinator_pb2.StartTrainingReply`: The reply to the
            participant's request. The reply contains the global model weights.
            """
        try:
            return self.coordinator.on_message(request, context.peer())
        except UnknownParticipantError as error:
            context.set_details(str(error))
            context.set_code(grpc.StatusCode.PERMISSION_DENIED)
            return coordinator_pb2.StartTrainingReply()
        except InvalidRequestError as error:
            context.set_details(str(error))
            context.set_Code(grpc.StatusCode.FAILED_PRECONDITION)
            return coordinator_pb2.StartTrainingReply()

    def EndTraining(
        self, request: coordinator_pb2.EndTrainingRequest, context: grpc.ServicerContext
    ) -> coordinator_pb2.EndTrainingReply:
        """The EndTraining gRPC method.

        Once a participant has finished the training for the round it calls this
        method in order to submit to the :class:`~.Coordinator` the updated weights.

        Args:
            request (:class:`~.coordinator_pb2.EndTrainingRequest`): The
                participant's request. The request contains the updated weights as
                a result of the training as well as any metrics helpful for the
                :class:`~.Coordinator`.
            context (:class:`~grpc.ServicerContext`): The context associated with the gRPC request.

        Returns:
            :class:`~.coordinator_pb2.EndTrainingReply`: The reply to the
            participant's request. The reply is just an acknowledgment that
            the :class:`~.Coordinator` successfully received the updated
            weights.
        """
        try:
            return self.coordinator.on_message(request, context.peer())
        except DuplicatedUpdateError as error:
            context.set_details(str(error))
            context.set_code(grpc.StatusCode.ALREADY_EXISTS)
            return coordinator_pb2.EndTrainingReply()
        except UnknownParticipantError as error:
            context.set_details(str(error))
            context.set_code(grpc.StatusCode.PERMISSION_DENIED)
            return coordinator_pb2.EndTrainingReply()


def monitor_heartbeats(
    coordinator: Coordinator, terminate_event: threading.Event
) -> None:
    """Monitors the heartbeat of participants.

    If a heartbeat expires the participant is removed from the :class:`~.Participants`.

    Note:
        This is meant to be run inside a thread and expects an
        :class:`~threading.Event`, to know when it should terminate.

    Args:
        coordinator (:class:`~.Coordinator`): The coordinator to monitor for heartbeats.
        terminate_event (:class:`~threading.Event`): A threading event to signal
            that this method should terminate.
    """

    logger.info("Heartbeat monitor starting...")
    while not terminate_event.is_set():
        participants_to_remove: List[str] = []

        for participant in coordinator.participants.participants.values():
            if participant.heartbeat_expires < time.time():
                participants_to_remove.append(participant.participant_id)

        for participant_id in participants_to_remove:
            coordinator.remove_participant(participant_id)

        next_expiration: float = coordinator.participants.next_expiration() - time.time()

        logger.debug("Monitoring heartbeats", next_expiration=next_expiration)
        time.sleep(next_expiration)


def serve(coordinator: Coordinator, host: str = "[::]", port: int = 50051) -> None:
    """Main method to start the gRPC service.

    This methods just creates the :class:`~.Coordinator`, sets up all threading
    events and threads and configures and starts the gRPC service.
    """
    terminate_event = threading.Event()
    monitor_thread = threading.Thread(
        target=monitor_heartbeats, args=(coordinator, terminate_event)
    )

    server = grpc.server(futures.ThreadPoolExecutor(max_workers=10))
    coordinator_pb2_grpc.add_CoordinatorServicer_to_server(
        CoordinatorGrpc(coordinator), server
    )
    server.add_insecure_port(f"{host}:{port}")
    server.start()
    monitor_thread.start()

    logger.info("Coordinator waiting for connections...")

    try:
        while True:
            time.sleep(_ONE_DAY_IN_SECONDS)
    except KeyboardInterrupt:
        terminate_event.set()
        server.stop(0)<|MERGE_RESOLUTION|>--- conflicted
+++ resolved
@@ -485,15 +485,11 @@
 
         # The round is over. Run the aggregation
         if self.round.is_finished():
-<<<<<<< HEAD
             logger.info(
                 "Running aggregation for round", current_round=self.current_round
             )
-            self.theta = self.aggregator.aggregate(self.round.get_theta_updates())
-=======
-            logger.info("Running aggregation for round %d", self.current_round)
+
             self.weights = self.aggregator.aggregate(self.round.get_weight_updates())
->>>>>>> e20d6d2b
 
             # update the round or finish the training session
             if self.current_round == self.num_rounds:
