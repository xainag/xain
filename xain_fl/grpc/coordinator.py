--- conflicted
+++ resolved
@@ -671,10 +671,6 @@
     This methods just creates the :class:`~.Coordinator`, sets up all threading
     events and threads and configures and starts the gRPC service.
     """
-<<<<<<< HEAD
-    coordinator = Coordinator()
-=======
->>>>>>> 02917f43
 
     terminate_event = threading.Event()
     monitor_thread = threading.Thread(
