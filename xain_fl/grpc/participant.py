"""Module implementing the networked Participant using gRPC.
"""
<<<<<<< HEAD
=======

# TODO: Currently, the participant is completely ignored in the mypy.ini, since the participant
# will be removed anyways in XP-208.

import os
>>>>>>> e20d6d2b
import threading
import time
from enum import Enum, auto
from typing import Tuple

import grpc
from numproto import ndarray_to_proto, proto_to_ndarray

from xain_fl.grpc import coordinator_pb2, coordinator_pb2_grpc
from xain_fl.logger import get_logger
from xain_fl.types import History, Metrics, Theta

RETRY_TIMEOUT = 5
HEARTBEAT_TIME = 10

logger = get_logger(__name__)


class ParState(Enum):
    """Enumeration of Participant states.
    """

    WAITING_FOR_SELECTION = auto()
    TRAINING = auto()
    POST_TRAINING = auto()
    DONE = auto()


def rendezvous(channel):
    """Starts a rendezvous exchange with Coordinator.

    Args:
        channel: gRPC channel to Coordinator.
    """
    stub = coordinator_pb2_grpc.CoordinatorStub(channel)

    response = coordinator_pb2.RendezvousResponse.LATER

    while response == coordinator_pb2.RendezvousResponse.LATER:
        reply = stub.Rendezvous(coordinator_pb2.RendezvousRequest())
        if reply.response == coordinator_pb2.RendezvousResponse.ACCEPT:
            logger.info("Participant received: ACCEPT")
        elif reply.response == coordinator_pb2.RendezvousResponse.LATER:
            logger.info(
                "Participant received: LATER. Retrying...", retry_timeout=RETRY_TIMEOUT
            )
            time.sleep(RETRY_TIMEOUT)

        response = reply.response


def start_training(channel) -> Tuple[Theta, int, int]:
    """Starts a training initiation exchange with Coordinator. Returns the decoded
    contents of the response from Coordinator.

    Args:
        channel: gRPC channel to Coordinator.

    Returns:
        obj:`Theta`: Global model to train on.
        obj:`int`: Number of epochs.
        obj:`int`: Epoch base.
    """
    stub = coordinator_pb2_grpc.CoordinatorStub(channel)
    req = coordinator_pb2.StartTrainingRequest()
    # send request to start training
    reply = stub.StartTraining(req)
    logger.info("Participant received", reply_type=type(reply))
    theta, epochs, epoch_base = reply.theta, reply.epochs, reply.epoch_base
    return [proto_to_ndarray(pnda) for pnda in theta], epochs, epoch_base


def end_training(
    channel, theta_n: Tuple[Theta, int], history: History, metrics: Metrics
):
    """Starts a training completion exchange with Coordinator, sending a locally
    trained model and metadata.

    Args:
        channel: gRPC channel to Coordinator.
        theta_n (obj:`Tuple[Theta, int]`): Locally trained model.
        history (obj:`History`): History metadata.
        Metrics (obj:`Metrics`): Metrics metadata.
    """

    # pylint: disable=no-member
    stub = coordinator_pb2_grpc.CoordinatorStub(channel)
    # build request starting with theta update
    theta, num = theta_n
    theta_n_proto = coordinator_pb2.EndTrainingRequest.ThetaUpdate(
        theta_prime=[ndarray_to_proto(nda) for nda in theta], num_examples=num
    )
    # history data
    h = {
        k: coordinator_pb2.EndTrainingRequest.HistoryValue(values=v)
        for k, v in history.items()
    }
    # metrics
    cid, vbc = metrics
    m = coordinator_pb2.EndTrainingRequest.Metrics(cid=cid, vol_by_class=vbc)
    # assemble req
    req = coordinator_pb2.EndTrainingRequest(
        theta_update=theta_n_proto, history=h, metrics=m
    )
    # send request to end training
    reply = stub.EndTraining(req)
<<<<<<< HEAD
    logger.info("Participant received", reply_type=type(reply))
=======
    logger.info("Participant received: %s", type(reply))
    # pylint: enable=no-member
>>>>>>> e20d6d2b


def training_round(channel, participant):
    """Initiates training round exchange with Coordinator.
    Begins with `start_training`. Then performs local training computation using
    `participant`. Finally, completes with `end_training`.

    Args:
        channel: gRPC channel to Coordinator.
        participant (obj:`Participant`): Local Participant.
    """
    theta, epochs, base = start_training(channel)
    # training:
    theta_n, his, _dict = participant.train_round(theta, epochs, base)
    # NOTE _dict is the opt_config - ignore for now
    met = participant.metrics()
    end_training(channel, theta_n, his, met)


class StateRecord:
    """Thread-safe record of Participant state and round number.
    """

    # pylint: disable=W0622
    def __init__(self, state=ParState.WAITING_FOR_SELECTION, round=0):
        self.cv = threading.Condition()
        self.round = round
        self.state = state

    def lookup(self):
        """Looks up the state and round number.

        Returns:
            :obj:`Tuple[ParState, int]`: State and round number
        """
        with self.cv:
            return self.state, self.round

    def update(self, state):
        """Updates state.

        Args:
            state (:obj:`ParState`): State to update to.
        """
        with self.cv:
            self.state = state
            self.cv.notify()

    def wait_until_selected_or_done(self):
        """Waits until Participant is in the state of having been selected for training
        (or is completely done).

        Returns:
            :obj:`ParState`: New state Participant is in.
        """
        with self.cv:
            self.cv.wait_for(lambda: self.state in {ParState.TRAINING, ParState.DONE})
            # which one was it?
            return self.state

    def wait_until_next_round(self):
        """Waits until Participant is in a state indicating the start of the next round
        of training.

        Returns:
            :obj:`ParState`: New state Participant is in.
        """
        with self.cv:
            self.cv.wait_for(
                lambda: self.state
                in {ParState.TRAINING, ParState.WAITING_FOR_SELECTION, ParState.DONE}
            )
            # which one was it?
            return self.state


def transit(st, beat_reply):
    """Participant state transition function on a heartbeat response. Updates the
    state record `st`.

    Args:
        st (obj:`StateRecord`): Participant state record to update.
        beat_reply (obj:`coordinator_pb2.HeartbeatReply`): Heartbeat from Coordinator.
    """
    msg, r = beat_reply.state, beat_reply.round
    with st.cv:
        if st.state == ParState.WAITING_FOR_SELECTION:
            if msg == coordinator_pb2.State.ROUND:
                st.state = ParState.TRAINING
                st.round = r
                st.cv.notify()
            elif msg == coordinator_pb2.State.FINISHED:
                st.state = ParState.DONE
                st.cv.notify()
        elif st.state == ParState.POST_TRAINING:
            if msg == coordinator_pb2.State.STANDBY:
                # not selected
                st.state = ParState.WAITING_FOR_SELECTION
                # prob ok to keep st.round as it is
                st.cv.notify()
            elif msg == coordinator_pb2.State.ROUND and r == st.round + 1:
                st.state = ParState.TRAINING
                st.round = r
                st.cv.notify()
            elif msg == coordinator_pb2.State.FINISHED:
                st.state = ParState.DONE
                st.cv.notify()


def message_loop(chan, st, terminate):
    """Periodically sends (and handles) heartbeat messages in a loop.

    Args:
        chan: gRPC channel to Coordinator.
        st (obj:`StateRecord`): Participant state record.
        terminate (obj:`threading.Event`): Event to terminate message loop.
    """
    coord = coordinator_pb2_grpc.CoordinatorStub(chan)
    while not terminate.is_set():
        req = coordinator_pb2.HeartbeatRequest()
        reply = coord.Heartbeat(req)
        transit(st, reply)
        time.sleep(HEARTBEAT_TIME)


def go(part):
    """Top-level function for the Participant state machine.
    After rendezvous and heartbeat initiation, the Participant is
    WAITING_FOR_SELECTION. When selected, it moves to TRAINING followed by
    POST_TRAINING. If selected again for the next round, it moves back to
    TRAINING, otherwise it is back to WAITING_FOR_SELECTION.

    Args:
        part (obj:`Participant`): Participant object for training computation.
    """
    # use insecure channel for now
    with grpc.insecure_channel("localhost:50051") as chan:  # thread-safe
        rendezvous(chan)

        st = StateRecord()
        terminate = threading.Event()
        ml = threading.Thread(target=message_loop, args=(chan, st, terminate))
        ml.start()

        # in WAITING_FOR_SELECTION state
        begin_selection_wait(st, chan, part)

        # possibly several training rounds later...
        # in DONE state
        terminate.set()
        ml.join()


def begin_selection_wait(st, chan, part):
    """Perform actions in Participant state WAITING_FOR_SELECTION.

    Args:
        st (obj:`StateRecord`): Participant state record.
        chan: gRPC channel to Coordinator.
        part (obj:`Participant`): Participant object for training computation.
    """
    ps = st.wait_until_selected_or_done()
    if ps == ParState.TRAINING:
        # selected
        begin_training(st, chan, part)
    elif ps == ParState.DONE:
        pass


def begin_training(st, chan, part):
    """Perform actions in Participant state TRAINING and POST_TRAINING.

    Args:
        st (obj:`StateRecord`): Participant state record.
        chan: gRPC channel to Coordinator.
        part (obj:`Participant`): Participant object for training computation.
    """
    # perform the training procedures
    training_round(chan, part)
    # move to POST_TRAINING state
    st.update(ParState.POST_TRAINING)
    ps = st.wait_until_next_round()
    if ps == ParState.TRAINING:
        # selected again
        begin_training(st, chan, part)
    elif ps == ParState.WAITING_FOR_SELECTION:
        # not this time
        begin_selection_wait(st, chan, part)
    elif ps == ParState.DONE:
        # that was the last round
        pass<|MERGE_RESOLUTION|>--- conflicted
+++ resolved
@@ -1,13 +1,9 @@
 """Module implementing the networked Participant using gRPC.
 """
-<<<<<<< HEAD
-=======
 
 # TODO: Currently, the participant is completely ignored in the mypy.ini, since the participant
 # will be removed anyways in XP-208.
 
-import os
->>>>>>> e20d6d2b
 import threading
 import time
 from enum import Enum, auto
@@ -114,12 +110,7 @@
     )
     # send request to end training
     reply = stub.EndTraining(req)
-<<<<<<< HEAD
     logger.info("Participant received", reply_type=type(reply))
-=======
-    logger.info("Participant received: %s", type(reply))
-    # pylint: enable=no-member
->>>>>>> e20d6d2b
 
 
 def training_round(channel, participant):
